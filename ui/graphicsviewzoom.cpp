--- conflicted
+++ resolved
@@ -88,11 +88,7 @@
         if (QApplication::keyboardModifiers() == m_modifiers)
         {
             double angle = wheelEvent->angleDelta().y();
-<<<<<<< HEAD
-            if (angle != 0.0)  // if it was a vertical scroll
-=======
             if (angle != 0.0)
->>>>>>> cb0d8f95
             {
                 double factor = qPow(m_zoomFactorBase, angle);
                 gentleZoom(factor, MOUSE_WHEEL);
