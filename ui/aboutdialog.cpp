//Copyright 2017 Ryan Wick

//This file is part of Bandage.

//Bandage is free software: you can redistribute it and/or modify
//it under the terms of the GNU General Public License as published by
//the Free Software Foundation, either version 3 of the License, or
//(at your option) any later version.

//Bandage is distributed in the hope that it will be useful,
//but WITHOUT ANY WARRANTY; without even the implied warranty of
//MERCHANTABILITY or FITNESS FOR A PARTICULAR PURPOSE.  See the
//GNU General Public License for more details.

//You should have received a copy of the GNU General Public License
//along with Bandage.  If not, see <http://www.gnu.org/licenses/>.


#include "aboutdialog.h"
#include "ui_aboutdialog.h"
#include <QApplication>

AboutDialog::AboutDialog(QWidget *parent) :
    QDialog(parent, Qt::WindowTitleHint | Qt::WindowCloseButtonHint),
    ui(new Ui::AboutDialog)
{
    ui->setupUi(this);

<<<<<<< HEAD
    QPixmap icon = ui->iconLabel->pixmap();
=======
    QPixmap icon = ui->iconLabel->pixmap(Qt::ReturnByValue);
>>>>>>> dc4797d8
    icon.setDevicePixelRatio(devicePixelRatio());
    ui->iconLabel->setPixmap(icon);

    //Make the word 'Bandage' a larger font size.
    QFont font;
    font.setPointSize(font.pointSize() * 2);
    ui->titleLabel->setFont(font);

    QString versionCopyrightText = "<html><head/><body><p>Version: " + QApplication::applicationVersion() + "</p><p>Copyright 2017 Ryan Wick</p><p><a href=\"http://rrwick.github.io/Bandage/\"><span style=\" text-decoration: underline; color:#0000ff;\">http://rrwick.github.io/Bandage/</span></a></p></body></html>";
    ui->versionCopyrightLabel->setText(versionCopyrightText);

    layout()->setSizeConstraint(QLayout::SetFixedSize);
}


AboutDialog::~AboutDialog()
{
    delete ui;
}<|MERGE_RESOLUTION|>--- conflicted
+++ resolved
@@ -26,11 +26,7 @@
 {
     ui->setupUi(this);
 
-<<<<<<< HEAD
-    QPixmap icon = ui->iconLabel->pixmap();
-=======
     QPixmap icon = ui->iconLabel->pixmap(Qt::ReturnByValue);
->>>>>>> dc4797d8
     icon.setDevicePixelRatio(devicePixelRatio());
     ui->iconLabel->setPixmap(icon);
 
