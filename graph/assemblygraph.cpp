--- conflicted
+++ resolved
@@ -34,22 +34,12 @@
 #include "../ui/myprogressdialog.h"
 
 #include <QApplication>
-<<<<<<< HEAD
 #include <QDir>
 #include <QFile>
 #include <QFileInfo>
 #include <QList>
 #include <QMapIterator>
 #include <QQueue>
-#include <QDir>
-=======
-#include <QDir>
-#include <QFile>
-#include <QFileInfo>
-#include <QList>
-#include <QMapIterator>
-#include <QQueue>
->>>>>>> cb0d8f95
 #include <QRegularExpression>
 #include <QSet>
 #include <QTextStream>
@@ -966,10 +956,6 @@
 int AssemblyGraph::getCigarCount(QString cigarCode, QString cigar)
 {
     QRegularExpression re("(\\d+)" + cigarCode);
-<<<<<<< HEAD
-=======
-    QStringList list;
->>>>>>> cb0d8f95
 
     auto it = re.globalMatch(cigar);
     int sum = 0;
@@ -2471,11 +2457,7 @@
 
 void AssemblyGraph::readFastaOrFastqFile(QString filename, std::vector<QString> * names,
                                          std::vector<QByteArray> * sequences) {
-<<<<<<< HEAD
     QChar firstChar = QChar(0);
-=======
-    QChar firstChar;
->>>>>>> cb0d8f95
     QFile inputFile(filename);
     if (inputFile.open(QIODevice::ReadOnly)) {
         QTextStream in(&inputFile);
