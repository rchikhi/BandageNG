--- conflicted
+++ resolved
@@ -86,19 +86,14 @@
                                          int nodeDistance);
     void addGraphicsItemsToScene(MyGraphicsScene * scene);
 
-<<<<<<< HEAD
+    QStringList splitCsv(QString line, QString sep=",");
+    bool loadCSV(QString filename, QStringList * columns,QString * errormsg);
     std::vector<DeBruijnNode *> getStartingNodes(QString * errorTitle,
                                                  QString * errorMessage,
                                                  bool doubleMode,
                                                  QString nodesList,
                                                  QString blastQueryName);
-=======
-    QStringList splitCsv(QString line, QString sep=",");
-    bool loadCSV(QString filename, QStringList * columns,QString * errormsg);
 
-    std::vector<DeBruijnNode *> getStartingNodes(QString * errorTitle, QString * errorMessage, bool doubleMode,
-                                                 QString nodesList, QString blastQueryName);
->>>>>>> 1b651843
     bool checkIfStringHasNodes(QString nodesString);
     QString generateNodesNotFoundErrorMessage(std::vector<QString> nodesNotInGraph,
                                               bool exact);
@@ -127,6 +122,7 @@
     int getLengthFromCigar(QString cigar);
     int getCigarCount(QString cigarCode, QString cigar);
     QString getOppositeNodeName(QString nodeName);
+    void clearAllCsvData();
 };
 
 #endif // ASSEMBLYGRAPH_H