# C++ objects and libs
*.slo
*.lo
*.o
*.a
*.la
*.lai
*.so
*.so.*
*.dll
*.dylib

# Qt-es
object_script.*.Release
object_script.*.Debug
*_plugin_import.cpp
/.qmake.cache
/.qmake.stash
*.pro.user
*.pro.user.*
*.qbs.user
*.qbs.user.*
*.moc
moc_*.cpp
moc_*.h
qrc_*.cpp
ui_*.h
*.qmlc
*.jsc
Makefile*
*build-*
*.qm
*.prl

# Qt unit tests
target_wrapper.*

# QtCreator
*.autosave

# QtCreator Qml
*.qmlproject.user
*.qmlproject.user.*

# QtCreator CMake
CMakeLists.txt.user*

# QtCreator 4.8< compilation database
compile_commands.json

# QtCreator local machine specific files for imported projects
*creator.user*

*_qmlcache.qrc

# App itself
Bandage.app
<<<<<<< HEAD

# CLion
.idea
=======
*DS_Store*
Bandage.pro.user*
>>>>>>> cb0d8f95
<|MERGE_RESOLUTION|>--- conflicted
+++ resolved
@@ -55,11 +55,10 @@
 
 # App itself
 Bandage.app
-<<<<<<< HEAD
 
 # CLion
 .idea
-=======
+
+# Misc
 *DS_Store*
-Bandage.pro.user*
->>>>>>> cb0d8f95
+Bandage.pro.user*